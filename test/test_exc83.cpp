#include "astrodynamics.hpp"
#include "datetime/datetime_write.hpp"
#include "datetime/dtcalendar.hpp"
#include "geodesy/geodesy.hpp"
#include "geodesy/units.hpp"
#include "iers2010/iau.hpp"
#include "iers2010/iersc.hpp"
#include "iers2010/matvec.hpp"
#include "filters/ekf.hpp"
#include <cstdio>
#include <datetime/dtfund.hpp>
<<<<<<< HEAD
#include "eigen3/Eigen/Eigen"
=======
#include <matvec/matvec.hpp>
>>>>>>> bc0fc39b

// using dso::Vector3;
using vec3 = Eigen::Matrix<double, 3, 1>;
using vec6 = Eigen::Matrix<double, 6, 1>;

//Eigen::Matrix<double,6,1> rv2state(const Vector3 &r, const Vector3 &v) noexcept {
//  Eigen::Matrix<double,6,1> Y;
//  Y(0,0) = r.x(); Y(0,1) = r.y(); Y(0,2) = r.z();
//  Y(0,3) = v.x(); Y(0,4) = v.y(); Y(0,5) = v.z();
//  return Y;
//}

// Ground station, Bangalore
// const Vector3 xsta({1344e3, 6069e3, 1429e3}); // [m]

// zero-epoch for observations
dso::datetime<dso::milliseconds> t0(dso::year(1995), dso::month(3),
                                    dso::day_of_month(30),
                                    dso::milliseconds(0));

// state vector, at t0 [m] and [m/s]
// vec6 Y0; Y0 << -6345e3, -3723e3, -580e3, 2.169e3, -9.266e3, -1.079e3;
//const Vector3 svr0({-6345e3, -3723e3, -580e3});    // [m]
//const Vector3 svv0({2.169e3, -9.266e3, -1.079e3}); // [m/s]

// struct Obs
struct ObsType {
  dso::datetime<dso::milliseconds> t;
  double azim, elev, dist;
};

constexpr const double GM = iers2010::GMe;

int main() {
// Ground station, Bangalore
Eigen::Matrix<double,3,1> xsta;
// state vector, at t0 [m] and [m/s]
vec6 Y0; Y0 << -6345e3, -3723e3, -580e3, 2.169e3, -9.266e3, -1.079e3;
xsta << 1344e3, 6069e3, 1429e3; //[m]

  // a buffer to write datetime info
  char buf[64];

  // artificial observations
  ObsType obs[6];

  vec3 r, v;
  vec6 Y;
  printf("Date       A [deg] Ele [deg] Range [km]\n");
  // make synthetic/artificial observation set
  for (int i = 0; i < 6; i++) {
    // delta seconds from reference epoch
    const double dt = 1200e0 * (i + 1);

    // epoch ...
    auto t = t0;
    t.add_seconds(dso::milliseconds(static_cast<long>(dt * 1e3)));

    Y = dso::propagate_state(iers2010::GMe, Y0, dt);

    // site-satellite vector, topocentric (eith limited precision)
    const double gmst = iers2010::sofa::gmst06(t.as_jd(), 0e0, t.as_jd(), 0e0);
    // dso::Mat3x3 rz;
    // rz.rotz(gmst);
    // const Vector3 sat_ec = rz * r;
    Eigen::AngleAxisd rotz(gmst, Eigen::Vector3d::UnitZ());
    vec3 enu = dso::car2top<dso::ellipsoid::grs80>(xsta, /*sat_ec*/rotz*r);
    double s, az, zen;
    dso::top2daz(enu, s, az, zen);

    printf("%s %.3f %.3f %.3f\n", dso::strftime_ymd_hmfs(t, buf),
           dso::rad2deg(az), dso::rad2deg(dso::DPI/2e0 - zen), s / 1e3);

    obs[i] = ObsType({t, az, dso::DPI/2e0 - zen, s});
  }

  /*
  // Orbit determination; initial time t0
  constexpr const int N = 6;
  Eigen::Matrix<double, N, 1> Y;
  Y(0) = svr0.x() + 10e3; Y(1) = svr0.y() - 5e3; Y(2) = svr0.z()+1e3;
  Y(3) = svv0.x() - 1e0; Y(4) = svr0.y() + 3e0; Y(5) = svr0.z() - 5e-1;
  
  Eigen::Matrix<double, N, N> P = Eigen::Matrix<double, N, N>::Zero();
  P(0,0) = P(1,1) = P(2,2) = 1e8;
  P(3,3) = P(4,4) = P(5,5) = 1e2;

  dso::ExtendedKalmanFilter<6,dso::milliseconds> Filter(t0, Y, P);
  Eigen::Matrix<double, 6, 6> Phi;
  Eigen::Matrix<double, 6, 6> Phi_true;
    
  dso::Mat3x3 ltc(car2ell<dso::ellipsoid::grs80>(xsta));

  // measurements ...
  for (int i=0; i<6; i++) {

    // previous step
    auto t_prev = Filter.t;
    auto state_prev = Filter.x;

    // propagation to measurement epoch
    auto t = obs[i].t;
    Vector3 yr({state_prev(0), state_prev(1), state_prev(2)});
    Vector3 yv({state_prev(3), state_prev(4), state_prev(5)});
    double dt = (t.delta_sec(t0)).to_fractional_seconds();
    dso::propagate_state(GM, yr, yv, dt, r, v, Phi);

    // time update
    Filter.time_update(t, rv2state(r,v), Phi);

    // truth orbit
    Vector3 r_true, v_true;
    dso::propagate_state(GM, svr0, svv0, dt, r_true, v_true, Phi_true);

    // site-satellite vector, topocentric (with limited precision)
    const double gmst = iers2010::sofa::gmst06(t.as_jd(), 0e0, t.as_jd(), 0e0);
    dso::Mat3x3 rz;
    rz.rotz(gmst);
    const Vector3 rsat = Filter.state_position_vector();
    const Vector3 sat_ec = rz * rsat;
    Vector3 enu =
    dso::car2top<dso::ellipsoid::grs80>(xsta, rsat);
    double s, az, el;
    Vector3 dAdr, dEdr;
    dso::top2dae(enu, s, az, el, dAdr, dEdr);
    dso::Vector dAdY = dAdr * lct * rz.rotz(gmst);   
  }
*/
  return 0;
}<|MERGE_RESOLUTION|>--- conflicted
+++ resolved
@@ -9,11 +9,7 @@
 #include "filters/ekf.hpp"
 #include <cstdio>
 #include <datetime/dtfund.hpp>
-<<<<<<< HEAD
-#include "eigen3/Eigen/Eigen"
-=======
 #include <matvec/matvec.hpp>
->>>>>>> bc0fc39b
 
 // using dso::Vector3;
 using vec3 = Eigen::Matrix<double, 3, 1>;
